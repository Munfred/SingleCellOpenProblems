--- conflicted
+++ resolved
@@ -58,16 +58,7 @@
 RUN if [ -f requirements.txt ]; then sudo pip install --no-cache-dir -U -r requirements.txt; fi
 
 # Install R packages
-<<<<<<< HEAD
-RUN \
-  if [ -f r_requirements.txt ]; then \
-    for pkg in $(cat r_requirements.txt); do \
-      R -e "if (!require(\"${{pkg}}\", quietly=TRUE)) renv::install(\"${{pkg}}\")"; \
-    done; \
-  fi
-=======
 RUN if [ -f r_requirements.txt ]; then sudo R -e "renv::install(scan(\"r_requirements.txt\", sep=\"\n\", what=character()))"; fi
->>>>>>> e6144131
 
 # Install single-cell open problems
 COPY . /usr/src/singlecellopenproblems

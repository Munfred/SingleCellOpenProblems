--- conflicted
+++ resolved
@@ -51,21 +51,12 @@
 
 Computational biology is undergoing a revolution. Recent advances in microfluidic technology enable high-throughput and high-dimensional of individual cells at unprecedented scale. But there's a catch.
 
-<<<<<<< HEAD
-We identify several traits that allow these benchmarks to serve as Open Problems that drive innovation:
-* Tasks are formally defined with a clear mathematical interpretation
-* Easily accessible gold-standard datasets are publicly available in a ready-to-go standardized format
-* One or more quantitative metrics are defined for each task to judge success
-* State-of-the-art methods are ranked in a continuously updated leaderboard
-=======
+
 Single-cell analysis is _hard_.
->>>>>>> 8544dfe9
 
 Modern single-cell datasets aren't like traditional biological datasets. Not only are there more independent observations in each dataset, there are also more features being measured. This means that standard statistical techniques used in genomic analysis fail to capture the complexity present in single-cell datasets. Unlocking the potential of single-cell biology will require development of new methods for data analysis.
 
-<<<<<<< HEAD
-If you'd like to learn more, click here: <a href="/contributing"><button type="button" class="btn btn-primary btn-lg">**Get Involved**</button></a>
-=======
+
 There are many challenges new methods need to overcome. A recent perspective identified [**Eleven Grand Challenges in Single-Cell Data Science**.](https://doi.org/10.1186/s13059-020-1926-6) However, these challenges require formalization before method developers can attempt to solve them. Our goal is to formalize challenges such as these and create a living community-driven state-of-the-art benchmarking platform to facilitate development of single-cell methods.
 
 # Our inspiration
@@ -89,5 +80,4 @@
 
 # Join us!
 
-We'd love for you to get involved.  You can start by reading our [Contribution Guidelines](/contibuting) page for an explanation of our backend framework. You can see our work-in-progress leaderboards on the [Results](/results) page. You can also check out our code on [GitHub](https://github.com/singlecellopenproblems/SingleCellOpenProblems). Finally, introduce yourself by giving us a 👋 on our [Discord Server](https://discord.gg/sDE7cM4PN7)!
->>>>>>> 8544dfe9
+We'd love for you to get involved.  You can start by reading our [Contribution Guidelines](/contibuting) page for an explanation of our backend framework. You can see our work-in-progress leaderboards on the [Results](/results) page. You can also check out our code on [GitHub](https://github.com/singlecellopenproblems/SingleCellOpenProblems). Finally, introduce yourself by giving us a 👋 on our [Discord Server](https://discord.gg/sDE7cM4PN7)!
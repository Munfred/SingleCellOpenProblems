import numpy as np
from sklearn.neighbors import NearestNeighbors
<<<<<<< HEAD
from ....tools.decorators import metric
=======
from sklearn.decomposition import TruncatedSVD
>>>>>>> 122bcf6a


@metric(metric_name="kNN Area Under the Curve", maximize=True)
def knn_auc(adata, n_neighbors=100, n_svd=100):
    if min(adata.X.shape) <= n_svd:
        n_svd = min(adata.X.shape) - 1
    X_pca = TruncatedSVD(n_svd).fit_transform(adata.X)
    _, indices_true = (
        NearestNeighbors(n_neighbors=n_neighbors).fit(X_pca).kneighbors(X_pca)
    )
    _, indices_pred = (
        NearestNeighbors(n_neighbors=n_neighbors)
        .fit(adata.obsm["aligned"])
        .kneighbors(adata.obsm["mode2_aligned"])
    )
    neighbors_match = np.zeros(n_neighbors)
    for i in range(adata.shape[0]):
        neighbors_match += [
            np.sum(np.isin(indices_pred[i, : j + 1], indices_true[i, : j + 1]))
            for j in range(n_neighbors)
        ]

    neighbors_match_curve = neighbors_match / (
        np.arange(1, n_neighbors + 1) * adata.shape[0]
    )
    area_under_curve = np.mean(neighbors_match_curve)
    return area_under_curve<|MERGE_RESOLUTION|>--- conflicted
+++ resolved
@@ -1,10 +1,7 @@
 import numpy as np
 from sklearn.neighbors import NearestNeighbors
-<<<<<<< HEAD
 from ....tools.decorators import metric
-=======
 from sklearn.decomposition import TruncatedSVD
->>>>>>> 122bcf6a
 
 
 @metric(metric_name="kNN Area Under the Curve", maximize=True)

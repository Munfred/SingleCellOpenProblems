from sklearn.linear_model import LogisticRegression
<<<<<<< HEAD
from sklearn.decomposition import PCA
import sklearn
=======
from sklearn.preprocessing import StandardScaler
from sklearn.pipeline import Pipeline

>>>>>>> 141bf7da
import numpy as np
from scipy import sparse

from ....tools.normalize import log_cpm, log_scran_pooling


<<<<<<< HEAD
def _logistic_regression(adata, max_iter=1000, n_pca=100):
    classifier = LogisticRegression(max_iter=max_iter)
=======
def _logistic_regression(adata):
    classifier = Pipeline(
        [
            ("scaler", StandardScaler(with_mean=not sparse.issparse(adata.X))),
            ("regression", LogisticRegression()),
        ]
    )
>>>>>>> 141bf7da

    adata_train = adata[adata.obs["is_train"]]
    adata_test = adata[~adata.obs["is_train"]].copy()

    # Dimensionality reduction & scaling
    pc_op = PCA(
        n_components=min(
            [n_pca, adata_train.shape[0], adata_test.shape[0], adata.shape[1]]
        )
    )
    adata_train.obsm["pca"] = pc_op.fit_transform(adata_train.X.toarray())
    adata_train.obsm["pca_scale"] = sklearn.preprocessing.scale(adata_train.obsm["pca"])

    # Fit to train data
    classifier.fit(adata_train.obsm["pca_scale"], adata_train.obs["labels"])

    # Reduce and scale test data
    adata_test.obsm["pca"] = adata_test.X @ pc_op.components_.T
    adata_test.obsm["pca_scale"] = sklearn.preprocessing.scale(adata_test.obsm["pca"])

    # Fit test data
    adata_test.obs["labels_pred"] = classifier.predict(adata_test.obsm["pca_scale"])

    adata.obs["labels_pred"] = [
        adata_test.obs["labels_pred"][idx] if idx in adata_test.obs_names else np.nan
        for idx in adata.obs_names
    ]


def logistic_regression_log_cpm(adata):
    log_cpm(adata)
    _logistic_regression(adata)


def logistic_regression_scran(adata):
    log_scran_pooling(adata)
    _logistic_regression(adata)<|MERGE_RESOLUTION|>--- conflicted
+++ resolved
@@ -1,52 +1,36 @@
 from sklearn.linear_model import LogisticRegression
-<<<<<<< HEAD
-from sklearn.decomposition import PCA
-import sklearn
-=======
+from sklearn.decomposition import PCA, TruncatedSVD
 from sklearn.preprocessing import StandardScaler
 from sklearn.pipeline import Pipeline
 
->>>>>>> 141bf7da
 import numpy as np
 from scipy import sparse
 
 from ....tools.normalize import log_cpm, log_scran_pooling
 
 
-<<<<<<< HEAD
 def _logistic_regression(adata, max_iter=1000, n_pca=100):
-    classifier = LogisticRegression(max_iter=max_iter)
-=======
-def _logistic_regression(adata):
-    classifier = Pipeline(
-        [
-            ("scaler", StandardScaler(with_mean=not sparse.issparse(adata.X))),
-            ("regression", LogisticRegression()),
-        ]
-    )
->>>>>>> 141bf7da
 
     adata_train = adata[adata.obs["is_train"]]
     adata_test = adata[~adata.obs["is_train"]].copy()
 
-    # Dimensionality reduction & scaling
-    pc_op = PCA(
-        n_components=min(
-            [n_pca, adata_train.shape[0], adata_test.shape[0], adata.shape[1]]
-        )
+    n_pca = min([n_pca, adata_train.shape[0], adata_test.shape[0], adata.shape[1]])
+    is_sparse = sparse.issparse(adata.X))
+    pca_op = TruncatedSVD if is_sparse else PCA
+
+    classifier = Pipeline(
+        [
+            ("pca", pca_op(n_components=n_pca)),
+            ("scaler", StandardScaler(with_mean=not is_sparse)),
+            ("regression", LogisticRegression(max_iter=max_iter)),
+        ]
     )
-    adata_train.obsm["pca"] = pc_op.fit_transform(adata_train.X.toarray())
-    adata_train.obsm["pca_scale"] = sklearn.preprocessing.scale(adata_train.obsm["pca"])
 
     # Fit to train data
-    classifier.fit(adata_train.obsm["pca_scale"], adata_train.obs["labels"])
+    classifier.fit(adata_train.X, adata_train.obs["labels"])
 
-    # Reduce and scale test data
-    adata_test.obsm["pca"] = adata_test.X @ pc_op.components_.T
-    adata_test.obsm["pca_scale"] = sklearn.preprocessing.scale(adata_test.obsm["pca"])
-
-    # Fit test data
-    adata_test.obs["labels_pred"] = classifier.predict(adata_test.obsm["pca_scale"])
+    # Predict on test data
+    adata_test.obs["labels_pred"] = classifier.predict(adata_test.X)
 
     adata.obs["labels_pred"] = [
         adata_test.obs["labels_pred"][idx] if idx in adata_test.obs_names else np.nan

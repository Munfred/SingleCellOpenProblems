import anndata
import openproblems
import pandas as pd
import parameterized
import pytest
import scipy.sparse
import unittest
import utils
import utils.asserts
import utils.cache
import utils.name
import utils.warnings

utils.warnings.ignore_warnings()


def _assert_not_bytes(X):
    if isinstance(X, pd.Series):
        if pd.api.types.is_categorical_dtype(X):
            return _assert_not_bytes(X.dtype.categories)
        else:
            assert not X.apply(lambda x: isinstance(x, bytes)).any()
    elif isinstance(X, pd.Index):
        return _assert_not_bytes(X.to_series())
    elif isinstance(X, pd.DataFrame):
        assert _assert_not_bytes(X.index)
        assert X.apply(_assert_not_bytes).all()
    elif isinstance(X, dict):
        for v in X.values():
            assert _assert_not_bytes(v)
    else:
        pass
    return True


@parameterized.parameterized_class(
    ("dataset", "task", "test", "tempdir"),
    [
        (staticmethod(dataset), task, test, utils.TEMPDIR.name)
        for task in openproblems.TASKS
        for dataset in task.DATASETS
        for test in [True]
    ],
    class_name_func=utils.name.name_test,
)
class TestDataset(unittest.TestCase):
    """Test cached dataset characteristics."""

    @classmethod
    def setUpClass(cls):
        """Load data."""
        try:
            cls.adata = utils.cache.load(
                cls.tempdir,
                cls.task,
                cls.dataset,
                test=cls.test,
                dependency="test_load_dataset",
            )
        except AssertionError as e:
<<<<<<< HEAD
            pytest.skip(str(e))
=======
            if str(e) == "Intermediate file missing. Did test_load_dataset fail?":
                pytest.skip("Dataset not loaded successfully")
            else:
                raise

    @classmethod
    def tearDownClass(cls):
        """Remove data."""
        utils.cache.delete(
            cls.tempdir,
            cls.task,
            cls.dataset,
            test=cls.test,
        )
>>>>>>> e6144131

    def test_adata_class(self):
        """Ensure output is AnnData."""
        assert isinstance(self.adata, anndata.AnnData)

    def test_adata_shape(self):
        """Ensure output is of appropriate size."""
        assert self.adata.shape[0] > 0
        assert self.adata.shape[1] > 0
        if self.test:
            assert self.adata.shape[0] <= 600
            assert self.adata.shape[1] <= 1500

    def test_sparse(self):
        """Ensure output is sparse."""
        if not scipy.sparse.issparse(self.adata.X):
            utils.warnings.future_warning(
                "{}-{}: self.adata.X is loaded as dense.".format(
                    self.task.__name__.split(".")[-1], self.dataset.__name__
                ),
                error_version="1.0",
                error_category=TypeError,
            )

    def test_not_bytes(self):
        """Ensure output does not contain byte strings."""
        assert _assert_not_bytes(self.adata.obs)
        assert _assert_not_bytes(self.adata.var)
        assert _assert_not_bytes(self.adata.uns)

    def test_not_empty(self):
        """Ensure output does not have empty rows or columns."""
        assert self.adata.X.sum(axis=0).min() > 0
        assert self.adata.X.sum(axis=1).min() > 0

    def test_task_checks(self):
        """Run task-specific tests."""
        assert self.task.api.check_dataset(self.adata)

    @parameterized.parameterized.expand(
        [
            (normalizer,)
            for normalizer in openproblems.utils.get_callable_members(
                openproblems.tools.normalize
            )
        ]
    )
    def test_normalize(self, normalizer):
        """Test that normalizations can be safely applied."""
        if self.test:
            adata = self.adata.copy()
            normalizer(adata)
            utils.asserts.assert_finite(adata.X)<|MERGE_RESOLUTION|>--- conflicted
+++ resolved
@@ -58,9 +58,6 @@
                 dependency="test_load_dataset",
             )
         except AssertionError as e:
-<<<<<<< HEAD
-            pytest.skip(str(e))
-=======
             if str(e) == "Intermediate file missing. Did test_load_dataset fail?":
                 pytest.skip("Dataset not loaded successfully")
             else:
@@ -75,7 +72,6 @@
             cls.dataset,
             test=cls.test,
         )
->>>>>>> e6144131
 
     def test_adata_class(self):
         """Ensure output is AnnData."""
@@ -128,4 +124,12 @@
         if self.test:
             adata = self.adata.copy()
             normalizer(adata)
-            utils.asserts.assert_finite(adata.X)+            utils.asserts.assert_finite(adata.X)
+
+    def test_metadata(self):
+        """Test for existence of dataset metadata."""
+        assert hasattr(self.dataset, "metadata")
+        for attr in [
+            "dataset_name",
+        ]:
+            assert attr in self.dataset.metadata
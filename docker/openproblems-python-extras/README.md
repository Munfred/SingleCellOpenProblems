--- conflicted
+++ resolved
@@ -11,11 +11,8 @@
 * harmonic-alignment
 * pybedtools
 * pyensembl
-<<<<<<< HEAD
 * datatable
-=======
 * magic-impute
 * molecular-cross-validation
 * MulticoreTSNE
-* phate
->>>>>>> f7ce8888
+* phate
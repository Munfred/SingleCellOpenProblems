--- conflicted
+++ resolved
@@ -13,10 +13,6 @@
 RUN R -e "install.packages('BiocManager')"
 RUN for pkg in $(cat r_requirements.txt); do R -e "BiocManager::install('${pkg}')"; done
 
-<<<<<<< HEAD
-RUN apt-get clean -y && apt-get autoremove -y
-=======
 # Install Python packages
 COPY . /usr/src/singlecellopenproblems
-RUN pip install -e /usr/src/singlecellopenproblems[r]
->>>>>>> 1fd799cc
+RUN pip install -e /usr/src/singlecellopenproblems[r]
import os
import sys
from setuptools import setup, find_packages

install_requires = [
    "numpy>=1.17.0",
    "scikit-learn>=0.19.1",
    "anndata",
    "scprep",
    "scipy",
    "scanpy",
    "decorator",
    "memory-profiler",
<<<<<<< HEAD
    "molecular-cross-validation @ git+https://github.com/flo-compbio/molecular-cross-validation@f867de0",
=======
    "parameterized",
>>>>>>> 1fd799cc
]

r_requires = [
    "rpy2",
    "scIB @ git+https://github.com/theislab/scib@master",
    "anndata2ri>=1.0.4",
]

evaluate_requires = ["snakemake"]

test_requires = ["nose2", "black"]

doc_requires = [
    "sphinx>=2.2,<2.4",
    "sphinxcontrib-napoleon",
    "autodocsumm",
    "ipykernel",
    "nbsphinx",
]

version_py = os.path.join(os.path.dirname(__file__), "openproblems", "version.py")
version = open(version_py).read().strip().split("=")[-1].replace('"', "").strip()

readme = open("README.md").read()

setup(
    name="openproblems",
    version=version,
    packages=find_packages(),
    license="MIT",
    install_requires=install_requires,
    python_requires=">=3.5",
    extras_require={
        "test": test_requires + r_requires,
        "doc": doc_requires,
        "r": r_requires,
        "evaluate": evaluate_requires + r_requires,
    },
    test_suite="nose2.collector.collector",
    long_description=readme,
    long_description_content_type="text/markdown",
    keywords=[
        "computational-biology",
    ],
)<|MERGE_RESOLUTION|>--- conflicted
+++ resolved
@@ -11,11 +11,8 @@
     "scanpy",
     "decorator",
     "memory-profiler",
-<<<<<<< HEAD
     "molecular-cross-validation @ git+https://github.com/flo-compbio/molecular-cross-validation@f867de0",
-=======
     "parameterized",
->>>>>>> 1fd799cc
 ]
 
 r_requires = [
